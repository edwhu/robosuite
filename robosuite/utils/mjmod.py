--- conflicted
+++ resolved
@@ -10,12 +10,9 @@
 from collections import defaultdict
 
 import numpy as np
-<<<<<<< HEAD
-=======
 from PIL import Image
 
 import robosuite
->>>>>>> 1012324d
 import robosuite.utils.transform_utils as trans
 from robosuite.utils.binding_utils import MjRenderContextOffscreen
 
@@ -1256,11 +1253,7 @@
         if self.sim._render_context_offscreen is None:
             render_context = MjRenderContextOffscreen(self.sim, device_id=self.render_gpu_device_id)
         if not self.sim.render_contexts:
-<<<<<<< HEAD
             MjRenderContextOffscreen(self.sim)
-=======
-            raise NotImplementedError("Need to implement logic for dm binding")
->>>>>>> 1012324d
         for render_context in self.sim.render_contexts:
             render_context.upload_texture(texture.id)
 
